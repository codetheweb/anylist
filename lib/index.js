--- conflicted
+++ resolved
@@ -40,12 +40,7 @@
 
 		this.authClient = got.extend({
 			headers: {
-<<<<<<< HEAD
 				'X-AnyLeaf-API-Version': '3'
-=======
-				'X-AnyLeaf-API-Version': '3',
-				'X-AnyLeaf-Client-Identifier': this.clientId,
->>>>>>> 1e6a7952
 			},
 			prefixUrl: 'https://www.anylist.com',
 			followRedirect: false
@@ -56,7 +51,6 @@
 			hooks: {
 				beforeRequest: [
 					options => {
-<<<<<<< HEAD
 						options.headers = {
 							'X-AnyLeaf-Client-Identifier': this.clientId,
 							'authorization': `Bearer ${this.accessToken}`,
@@ -85,23 +79,6 @@
 					}
 				]
 			}
-=======
-						const url = options.url.href;
-						if (!url.includes('/auth/token')) {
-							options.headers = {
-								authorization: `Bearer ${this.token}`,
-								'x-anyleaf-client-identifier': this.clientId,
-								...options.headers,
-							};
-						}
-
-						if (url.includes('/data/')) {
-							options.responseType = 'buffer';
-						}
-					},
-				],
-			},
->>>>>>> 1e6a7952
 		});
 
 		this.protobuf = protobuf.newBuilder({}).import(definitions).build('pcov.proto');
@@ -132,13 +109,8 @@
 		form.append('email', this.email);
 		form.append('password', this.password);
 
-<<<<<<< HEAD
 		const result = await this.authClient.post('auth/token', {
 			body: form
-=======
-		const result = await this.client.post('auth/token', {
-			body: form,
->>>>>>> 1e6a7952
 		}).json();
 
 		this.accessToken = result.access_token;
@@ -242,15 +214,10 @@
 		AuthenticatedWebSocket.token = this.accessToken;
 		AuthenticatedWebSocket.clientId = this.clientId;
 
-<<<<<<< HEAD
 		this.ws = new WebSocket(`wss://www.anylist.com/data/add-user-listener`, [], {
 			WebSocket: AuthenticatedWebSocket,
 			maxReconnectAttempts: 1,
 			reconnectInterval: 0
-=======
-		this.ws = new WebSocket('wss://www.anylist.com/data/add-user-listener', [], {
-			WebSocket: AuthenticatedWebSocket,
->>>>>>> 1e6a7952
 		});
 
 		this.ws.addEventListener('open', () => {
@@ -386,16 +353,10 @@
 	constructor(url, protocols) {
 		super(url, protocols, {
 			headers: {
-<<<<<<< HEAD
 				'authorization': `Bearer ${AuthenticatedWebSocket.token}`,
 				'x-anyleaf-client-identifier': AuthenticatedWebSocket.clientId,
 				'X-AnyLeaf-API-Version': '3'
 			}
-=======
-				authorization: `Bearer ${AuthenticatedWebSocket.token}`,
-				'x-anyleaf-client-identifier': AuthenticatedWebSocket.clientId,
-			},
->>>>>>> 1e6a7952
 		});
 	}
 }
